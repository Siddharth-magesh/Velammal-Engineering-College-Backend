--- conflicted
+++ resolved
@@ -12,18 +12,11 @@
 const AWS = require('aws-sdk');
 const sharp = require('sharp');
 const mime = require('mime-types');
-<<<<<<< HEAD
+const { create } = require('domain');
 
 dotenv.config({quiet: true});
 
-// Suppress AWS SDK maintenance warning
-=======
-const { create } = require('domain');
-
-dotenv.config({quiet: true});
-
 // Suppress AWS SDK maintenance warning - when possible update the codes to js v3 version, v2 is in maintenance mode
->>>>>>> a9310ab8
 process.removeAllListeners('warning');
 process.on('warning', (warning) => {
   if (!warning.message.includes('AWS SDK for JavaScript (v2) is in maintenance mode')) {
@@ -527,21 +520,12 @@
 
             if (type === 'add') {
                 const uploadedFile = req.file;
-<<<<<<< HEAD
-                //if (!uploadedFile) {
-                  //  return res.status(400).json({ error: 'Banner image file is required' });
-                //}
-
-                const paddedIndex = req.filename;
-                let bannerImagePath = metadata.banner_image || '';
-=======
                 if (!uploadedFile) {
                     return res.status(400).json({ error: 'Banner image file is required' });
                 }
 
                 const paddedIndex = req.filename;
                 //let bannerImagePath = metadata.banner_image || '';
->>>>>>> a9310ab8
                 if (uploadedFile) {
                     bannerImagePath = `/static${uploadedFile.path.split('/static')[1]}`.replace(/\\/g, '/');
                 }
@@ -663,11 +647,7 @@
     }
 );
 
-<<<<<<< HEAD
-//Superior Admin Review for Department Banner
-=======
 //Superior Admin Review for Department Banner , the pay load is an array of requests ,either send as array or change the code to accept single request
->>>>>>> a9310ab8
 app.post('/api/review_department_banner_request', verifyAdminAccess('landing_page_access'), async (req, res) => {
     try {
         const payload = req.body.superior_payload;
@@ -830,8 +810,6 @@
         console.error('Error reviewing department banner requests:', err);
         return res.status(500).json({ error: 'Internal server error' });
     }
-<<<<<<< HEAD
-=======
 });
 
 // Utility: Validate and fetch notification from DB
@@ -1120,5 +1098,4 @@
         console.error('Error reviewing notifications requests:', err);
         return res.status(500).json({ error: 'Internal server error' });
     }
->>>>>>> a9310ab8
 });